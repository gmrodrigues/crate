--- conflicted
+++ resolved
@@ -42,15 +42,10 @@
 import io.crate.test.integration.CrateTestCluster;
 import io.crate.testing.TestingHelpers;
 import io.crate.types.DataTypes;
-<<<<<<< HEAD
-import org.apache.lucene.util.BytesRef;
-=======
->>>>>>> 7235eafd
 import org.junit.After;
 import org.junit.Before;
 
 import java.util.ArrayList;
-import java.util.Arrays;
 import java.util.List;
 
 @CrateIntegrationTest.ClusterScope(scope = CrateIntegrationTest.Scope.GLOBAL)
@@ -89,31 +84,6 @@
     Reference partedDateRef = new Reference(new ReferenceInfo(
             new ReferenceIdent(partedTable, "date"), RowGranularity.DOC, DataTypes.TIMESTAMP));
 
-    protected static ESGetNode newGetNode(TableInfo tableInfo, List<Symbol> outputs, String singleStringKey) {
-        return newGetNode(tableInfo, outputs, Arrays.asList(singleStringKey));
-    }
-
-<<<<<<< HEAD
-    protected static ESGetNode newGetNode(String index, List<Symbol> outputs, List<String> ids) {
-        return new ESGetNode(
-                index,
-                outputs,
-                Lists.transform(ids, new Function<String, Id>() {
-                    @Nullable
-                    @Override
-                    public Id apply(String input) {
-                        return new Id(Arrays.asList(new BytesRef(input)));
-                    }
-                }),
-                ImmutableList.<Symbol>of(),
-                new boolean[0],
-                new Boolean[0],
-                null,
-                0,
-                null,
-                false
-        );
-=======
     protected static ESGetNode newGetNode(TableInfo tableInfo, List<Symbol> outputs, List<String> singleStringKeys) {
         QuerySpec querySpec = new QuerySpec();
         querySpec.outputs(outputs);
@@ -124,8 +94,7 @@
         WhereClause whereClause = new WhereClause();
         whereClause.docKeys(new DocKeys(keys, false, -1, null));
         querySpec.where(whereClause);
-        return new ESGetNode(tableInfo, querySpec);
->>>>>>> 7235eafd
+        return new ESGetNode(tableInfo, querySpec, false);
     }
 
     @Before
